#
# Copyright (c) 2014, Adam Meily
# All rights reserved.
#
# Redistribution and use in source and binary forms, with or without modification,
# are permitted provided that the following conditions are met:
#
# * Redistributions of source code must retain the above copyright notice, this
#   list of conditions and the following disclaimer.
#
# * Redistributions in binary form must reproduce the above copyright notice, this
#   list of conditions and the following disclaimer in the documentation and/or
#   other materials provided with the distribution.
#
# * Neither the name of the {organization} nor the names of its
#   contributors may be used to endorse or promote products derived from
#   this software without specific prior written permission.
#
# THIS SOFTWARE IS PROVIDED BY THE COPYRIGHT HOLDERS AND CONTRIBUTORS "AS IS" AND
# ANY EXPRESS OR IMPLIED WARRANTIES, INCLUDING, BUT NOT LIMITED TO, THE IMPLIED
# WARRANTIES OF MERCHANTABILITY AND FITNESS FOR A PARTICULAR PURPOSE ARE
# DISCLAIMED. IN NO EVENT SHALL THE COPYRIGHT HOLDER OR CONTRIBUTORS BE LIABLE FOR
# ANY DIRECT, INDIRECT, INCIDENTAL, SPECIAL, EXEMPLARY, OR CONSEQUENTIAL DAMAGES
# (INCLUDING, BUT NOT LIMITED TO, PROCUREMENT OF SUBSTITUTE GOODS OR SERVICES;
# LOSS OF USE, DATA, OR PROFITS; OR BUSINESS INTERRUPTION) HOWEVER CAUSED AND ON
# ANY THEORY OF LIABILITY, WHETHER IN CONTRACT, STRICT LIABILITY, OR TORT
# (INCLUDING NEGLIGENCE OR OTHERWISE) ARISING IN ANY WAY OUT OF THE USE OF THIS
# SOFTWARE, EVEN IF ADVISED OF THE POSSIBILITY OF SUCH DAMAGE.
#

from pypsi.base import Plugin, Command
from pypsi.cmdline import StatementParser, StatementSyntaxError, StatementContext, IoRedirectionError
from pypsi.namespace import Namespace
from pypsi.cmdline import StringToken, OperatorToken, WhitespaceToken
from pypsi.completers import path_completer
import readline
import sys


class Shell(object):
    '''
    The command line interface that the user interacts with. All shell's need to
    inherit this base class.
    '''

    def __init__(self, shell_name='pypsi', width=79, exit_rc=-1024, ctx=None):
        '''
        :param str shell_name: the name of the shell; used in error messages
        :param int exit_rc: the exit return code that is returned from a command
            when the shell needs to end execution
        :param pypsi.namespace.Namespace ctx: the base context
        '''
        self.real_stdout = sys.stdout
        self.real_stdin = sys.stdin
        self.real_stderr = sys.stderr
        self.width = width
        self.shell_name = shell_name
        self.exit_rc = exit_rc
        self.errno = 0
        self.commands = {}
        self.preprocessors = []
        self.postprocessors = []
        self.plugins = []
        self.prompt = "{name} )> ".format(name=shell_name)
        self.ctx = ctx or Namespace()

        self.parser = StatementParser()
        self.default_cmd = None
        self.register_base_plugins()
        self.fallback_cmd = None

        self.on_shell_ready()

    def register_base_plugins(self):
        '''
        Register all base plugins that are defined.
        '''

        cls = self.__class__
        for name in dir(cls):
            attr = getattr(cls, name)
            if isinstance(attr, Command) or isinstance(attr, Plugin):
                self.register(attr)

    def register(self, obj):
        '''
        Register a :class:`~pypsi.base.Command` or a :class:`~pypsi.base.Plugin`.
        '''

        if isinstance(obj, Command):
            self.commands[obj.name] = obj

        if isinstance(obj, Plugin):
            self.plugins.append(obj)
            if obj.preprocess is not None:
                self.preprocessors.append(obj)
                self.preprocessors = sorted(self.preprocessors, key=lambda x: x.preprocess)
            if obj.postprocess is not None:
                self.postprocessors.append(obj)
                self.postprocessors = sorted(self.postprocessors, key=lambda x: x.postprocess)

        obj.setup(self)
        return 0

    def on_shell_ready(self):
        return 0

    def on_cmdloop_begin(self):
        return 0

    def on_cmdloop_end(self):
        return 0

    def get_current_prompt(self):
        return self.preprocess_single(self.prompt, 'prompt')

    def cmdloop(self):
        self.running = True
        self.on_cmdloop_begin()
        readline.parse_and_bind("tab: complete")
        old_completer = readline.get_completer()
        readline.set_completer(self.complete)
        rc = 0
        try:
            while self.running:
                try:
                    raw = input(self.get_current_prompt())
                except EOFError:
                    self.running = False
                    print("exiting....")
                except KeyboardInterrupt:
                    print()
                    for pp in self.preprocessors:
                        pp.on_input_canceled(self)
                else:
<<<<<<< HEAD
                    rc = self.execute(raw)
                    for pp in self.postprocessors:
                        pp.on_statement_finished(self, rc)
=======
                    try:
                        rc = self.execute(raw)
                    except SystemExit as e:
                        rc = e.code
                        print("exiting....")
                        self.running = False
>>>>>>> 38dd2c63
        finally:
            self.on_cmdloop_end()
            readline.set_completer(old_completer)
        return rc

    def execute(self, raw, ctx=None):
        if not ctx:
            ctx = StatementContext()

        tokens = self.preprocess(raw, 'input')
        if not tokens:
            return 0

        statement = None

        try:
            statement = self.parser.build(tokens, ctx)
        except StatementSyntaxError as e:
            print(self.shell_name, ": ", str(e), sep='', file=sys.stderr)
            return 1

        rc = None
        if statement:
            (params, op) = statement.next()
            while params:
                cmd = None
                if params.name in self.commands:
                    cmd = self.commands[params.name]
                elif self.fallback_cmd:
                    cmd = self.fallback_cmd.fallback(self, params.name, params.args, statement.ctx)

                if not cmd:
                    statement.ctx.reset_io()
                    print(self.shell_name, ": ", params.name, ": command not found", file=sys.stderr)
                    return 1

                # Verify that setup_io did not return an error.
                try:
                    if statement.ctx.setup_io(cmd, params, op) == -1:
                        statement.ctx.reset_io()
                        print(self.shell_name, ": IO error", file=sys.stderr)
                        return 1
                except IoRedirectionError as e:
                    statement.ctx.reset_io()
                    print(self.shell_name, ': ', e.path, ': ', e.message, sep='', file=sys.stderr)
                    return -1

                rc = self.run_cmd(cmd, params, statement.ctx)
                if op == '||':
                    if rc == 0:
                        statement.ctx.reset_io()
                        return 0
                elif op == '&&' or op == '|':
                    if rc != 0:
                        statement.ctx.reset_io()
                        return rc

                (params, op) = statement.next()

        statement.ctx.reset_io()

        return rc

    def run_cmd(self, cmd, params, ctx):
        self.errno = cmd.run(self, params.args, ctx)
        return self.errno

    def preprocess(self, raw, origin):
        for pp in self.preprocessors:
            raw = pp.on_input(self, raw)
            if raw is None:
                return None

        tokens = self.parser.tokenize(raw)
        for pp in self.preprocessors:
            tokens = pp.on_tokenize(self, tokens, origin)
            if tokens is None:
                break

        return tokens

    def preprocess_single(self, raw, origin):
        tokens = [StringToken(0, raw, quote='"')]
        for pp in self.preprocessors:
            tokens = pp.on_tokenize(self, tokens, origin)
            if not tokens:
                break

        if tokens:
            self.parser.clean_escapes(tokens)
            ret = ''
            for token in tokens:
                ret += token.text
            return ret
        return ''

    def get_completions(self, line, prefix):        
        tokens = self.parser.tokenize(line)
        cmd_name = None
        loc = None
        args = []
        next_arg = True
        prev = None
        ret = []
        for token in tokens:
            if isinstance(token, StringToken):
                if not cmd_name:
                    cmd_name = token.text
                    loc = 'name'
                elif loc == 'name':
                    cmd_name += token.text
                else:
                    if next_arg:
                        args.append(token.text)
                        next_arg = False
                    else:
                        args[-1] += token.text
            elif isinstance(token, OperatorToken):
                if token.operator in ('|', ';', '&&', '||'):
                    cmd_name = None
                    args = []
                    next_arg = True
                elif token.operator in ('>', '<', '>>'):
                    loc = 'path'
                    args = []
            elif isinstance(token, WhitespaceToken):
                if loc == 'name':
                    loc = None
                next_arg = True
            prev = token

        if loc == 'path':
            ret = path_completer(self, args, prefix)
        elif not cmd_name or loc == 'name':
            ret = [cmd for cmd in self.commands if cmd.startswith(prefix)]
        else:
            if cmd_name not in self.commands:
                ret = []
            else:
                if next_arg:
                    args.append('')

                cmd = self.commands[cmd_name]
                ret = cmd.complete(self, args, prefix)
        return ret

    def complete(self, text, state):        
        if state == 0:
            self.completion_matches = []
            begidx = readline.get_begidx()
            endidx = readline.get_endidx()
            line = readline.get_line_buffer()
            prefix = line[begidx:endidx] if line else ''
            line = line[:endidx]
            self.completion_matches = self.get_completions(line, prefix)

        if state < len(self.completion_matches):
            return self.completion_matches[state]
        return None

    def print_completion_matches(self, substitution, matches, max_len):
        print("substitution:", substitution)
        print("matches:     ", matches)
        print("max_len:     ", max_len)<|MERGE_RESOLUTION|>--- conflicted
+++ resolved
@@ -133,18 +133,14 @@
                     for pp in self.preprocessors:
                         pp.on_input_canceled(self)
                 else:
-<<<<<<< HEAD
-                    rc = self.execute(raw)
-                    for pp in self.postprocessors:
-                        pp.on_statement_finished(self, rc)
-=======
                     try:
                         rc = self.execute(raw)
+                        for pp in self.postprocessors:
+                            pp.on_statement_finished(self, rc)
                     except SystemExit as e:
                         rc = e.code
                         print("exiting....")
                         self.running = False
->>>>>>> 38dd2c63
         finally:
             self.on_cmdloop_end()
             readline.set_completer(old_completer)
